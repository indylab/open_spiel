--- conflicted
+++ resolved
@@ -144,22 +144,6 @@
     values[player_row_ * size_ + player_col_] = 1.0;
 }
 
-<<<<<<< HEAD
-void DeepSeaState::InformationStateTensor(Player player,
-                                          absl::Span<float> values) const {
-  SPIEL_CHECK_GE(player, 0);
-  SPIEL_CHECK_LT(player, num_players_);
-
-  SPIEL_CHECK_EQ(values.size(), 2 * size_);
-  std::fill(values.begin(), values.end(), -1);
-  for (int i = 0; i < player_row_; i++) {
-    values[2 * i] = history_[i].action;
-    values[2 * i + 1] = direction_history_[i];
-  }
-}
-
-=======
->>>>>>> c58de552
 std::unique_ptr<State> DeepSeaState::Clone() const {
   return std::unique_ptr<State>(new DeepSeaState(*this));
 }
